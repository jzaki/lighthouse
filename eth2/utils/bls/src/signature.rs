--- conflicted
+++ resolved
@@ -1,9 +1,9 @@
-use super::serde_vistors::HexVisitor;
 use super::{PublicKey, SecretKey, BLS_SIG_BYTE_SIZE};
 use bls_aggregates::Signature as RawSignature;
 use hex::encode as hex_encode;
 use serde::de::{Deserialize, Deserializer};
 use serde::ser::{Serialize, Serializer};
+use serde_hex::HexVisitor;
 use ssz::{
     decode, decode_ssz_list, hash, ssz_encode, Decodable, DecodeError, Encodable, SszStream,
     TreeHash,
@@ -137,11 +137,7 @@
     where
         D: Deserializer<'de>,
     {
-<<<<<<< HEAD
-        let bytes: Vec<u8> = deserializer.deserialize_str(HexVisitor)?;
-=======
         let bytes = deserializer.deserialize_str(HexVisitor)?;
->>>>>>> 116d9959
         let signature = Signature::from_bytes(&bytes[..])
             .map_err(|e| serde::de::Error::custom(format!("invalid ssz ({:?})", e)))?;
         Ok(signature)
